--- conflicted
+++ resolved
@@ -32,13 +32,8 @@
 [dependencies]
 # CLI and terminal UI
 clap = { version = "4.5", features = ["derive"] }
-<<<<<<< HEAD
 ratatui = "0.29"
-crossterm = "0.28"
-=======
-ratatui = "0.28"
 crossterm = "0.29"
->>>>>>> 05933a08
 
 # Date and time handling
 chrono = { version = "0.4", features = ["serde"] }
